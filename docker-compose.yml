volumes:
  n8n_storage:
  ollama_storage:
  qdrant_storage:
  open-webui:
  flowise:
<<<<<<< HEAD
  # caddy-data:
  # caddy-config:
  valkey-data:
  crawl4ai_data:
=======
  caddy-data:
  caddy-config:
  valkey-data:
  langfuse_postgres_data:
  langfuse_clickhouse_data:
  langfuse_clickhouse_logs:
  langfuse_minio_data:
>>>>>>> afc5dad4

x-n8n: &service-n8n
  image: n8nio/n8n:latest
  environment:
    - DB_TYPE=postgresdb
    - DB_POSTGRESDB_HOST=db
    - DB_POSTGRESDB_USER=postgres
    - DB_POSTGRESDB_PASSWORD=${POSTGRES_PASSWORD}
    - DB_POSTGRESDB_DATABASE=postgres
    - N8N_DIAGNOSTICS_ENABLED=false
    - N8N_PERSONALIZATION_ENABLED=false
    - N8N_ENCRYPTION_KEY
    - N8N_USER_MANAGEMENT_JWT_SECRET
    - WEBHOOK_URL=${N8N_HOSTNAME:+https://}${N8N_HOSTNAME:-http://localhost:5678}

x-ollama: &service-ollama
  image: ollama/ollama:latest
  container_name: ollama
  restart: unless-stopped
  ports:
    - 11434:11434
  environment:
    - OLLAMA_CONTEXT_LENGTH=8192
  volumes:
    - ollama_storage:/root/.ollama

x-init-ollama: &init-ollama
  image: ollama/ollama:latest
  container_name: ollama-pull-llama
  volumes:
    - ollama_storage:/root/.ollama
  entrypoint: /bin/sh
  command:
    - "-c"
    - "sleep 3; OLLAMA_HOST=ollama:11434 ollama pull qwen2.5:7b-instruct-q4_K_M; OLLAMA_HOST=ollama:11434 ollama pull nomic-embed-text"
    # For a larger context length verison of the model, run these commands:
    # echo "FROM qwen2.5:7b-instruct-q4_K_M\n\nPARAMETER num_ctx 8096" > Modelfile
    # ollama create qwen2.5:7b-8k -f ./Modelfile
    # Change the name of the LLM and num_ctx as you see fit.

services:
  flowise:
    image: flowiseai/flowise
    restart: unless-stopped
    container_name: flowise
    environment:
      - PORT=3001
    ports:
      - 3001:3001
    extra_hosts:
      - "host.docker.internal:host-gateway"
    volumes:
      - ~/.flowise:/root/.flowise
    entrypoint: /bin/sh -c "sleep 3; flowise start"

  open-webui:
    image: ghcr.io/open-webui/open-webui:main
    restart: unless-stopped
    container_name: open-webui
    ports:
      - "3000:8080"
    extra_hosts:
      - "host.docker.internal:host-gateway"
    volumes:
      - open-webui:/app/backend/data

  n8n-import:
    <<: *service-n8n
    container_name: n8n-import
    entrypoint: /bin/sh
    command:
      - "-c"
      - "n8n import:credentials --separate --input=/backup/credentials && n8n import:workflow --separate --input=/backup/workflows"
    volumes:
      - ./n8n/backup:/backup

  n8n:
    <<: *service-n8n
    container_name: n8n
    restart: unless-stopped
    ports:
      - 5678:5678
    volumes:
      - n8n_storage:/home/node/.n8n
      - ./n8n/backup:/backup
      - ./shared:/data/shared
    depends_on:
      n8n-import:
        condition: service_completed_successfully

  qdrant:
    image: qdrant/qdrant
    container_name: qdrant
    restart: unless-stopped
    ports:
      - 6333:6333
    volumes:
      - qdrant_storage:/qdrant/storage

<<<<<<< HEAD
  # caddy:
  #   container_name: caddy
  #   image: docker.io/library/caddy:2-alpine
  #   network_mode: host
  #   restart: unless-stopped
  #   volumes:
  #     - ./Caddyfile:/etc/caddy/Caddyfile:ro
  #     - caddy-data:/data:rw
  #     - caddy-config:/config:rw
  #   environment:
  #     - N8N_HOSTNAME=${N8N_HOSTNAME:-":8001"}
  #     - WEBUI_HOSTNAME=${WEBUI_HOSTNAME:-":8002"}
  #     - FLOWISE_HOSTNAME=${FLOWISE_HOSTNAME:-":8003"}
  #     - OLLAMA_HOSTNAME=${OLLAMA_HOSTNAME:-":8004"}
  #     - SUPABASE_HOSTNAME=${SUPABASE_HOSTNAME:-":8005"}
  #     - SEARXNG_HOSTNAME=${SEARXNG_HOSTNAME:-":8006"}
  #     - LETSENCRYPT_EMAIL=${LETSENCRYPT_EMAIL:-internal}
  #   cap_drop:
  #     - ALL
  #   cap_add:
  #     - NET_BIND_SERVICE
  #   logging:
  #     driver: "json-file"
  #     options:
  #       max-size: "1m"
  #       max-file: "1"
=======
  caddy:
    container_name: caddy
    image: docker.io/library/caddy:2-alpine
    network_mode: host
    restart: unless-stopped
    volumes:
      - ./Caddyfile:/etc/caddy/Caddyfile:ro
      - caddy-data:/data:rw
      - caddy-config:/config:rw
    environment:
      - N8N_HOSTNAME=${N8N_HOSTNAME:-":8001"}
      - WEBUI_HOSTNAME=${WEBUI_HOSTNAME:-":8002"}
      - FLOWISE_HOSTNAME=${FLOWISE_HOSTNAME:-":8003"}
      - OLLAMA_HOSTNAME=${OLLAMA_HOSTNAME:-":8004"}
      - SUPABASE_HOSTNAME=${SUPABASE_HOSTNAME:-":8005"}
      - SEARXNG_HOSTNAME=${SEARXNG_HOSTNAME:-":8006"}
      - LANGFUSE_HOSTNAME=${LANGFUSE_HOSTNAME:-":8007"}
      - LETSENCRYPT_EMAIL=${LETSENCRYPT_EMAIL:-internal}
    cap_drop:
      - ALL
    cap_add:
      - NET_BIND_SERVICE
    logging:
      driver: "json-file"
      options:
        max-size: "1m"
        max-file: "1"
>>>>>>> afc5dad4

  langfuse-worker:
    image: langfuse/langfuse-worker:3
    restart: always
    depends_on: &langfuse-depends-on
      postgres:
        condition: service_healthy    
      minio:
        condition: service_healthy
      redis:
        condition: service_healthy
      clickhouse:
        condition: service_healthy
    ports:
      - 127.0.0.1:3030:3030
    environment: &langfuse-worker-env
      DATABASE_URL: postgresql://postgres:${POSTGRES_PASSWORD}@postgres:5432/postgres
      SALT: ${LANGFUSE_SALT}
      ENCRYPTION_KEY: ${ENCRYPTION_KEY}
      TELEMETRY_ENABLED: ${TELEMETRY_ENABLED:-true}
      LANGFUSE_ENABLE_EXPERIMENTAL_FEATURES: ${LANGFUSE_ENABLE_EXPERIMENTAL_FEATURES:-true}
      CLICKHOUSE_MIGRATION_URL: ${CLICKHOUSE_MIGRATION_URL:-clickhouse://clickhouse:9000}
      CLICKHOUSE_URL: ${CLICKHOUSE_URL:-http://clickhouse:8123}
      CLICKHOUSE_USER: ${CLICKHOUSE_USER:-clickhouse}
      CLICKHOUSE_PASSWORD: ${CLICKHOUSE_PASSWORD}
      CLICKHOUSE_CLUSTER_ENABLED: ${CLICKHOUSE_CLUSTER_ENABLED:-false}
      LANGFUSE_S3_EVENT_UPLOAD_BUCKET: ${LANGFUSE_S3_EVENT_UPLOAD_BUCKET:-langfuse}
      LANGFUSE_S3_EVENT_UPLOAD_REGION: ${LANGFUSE_S3_EVENT_UPLOAD_REGION:-auto}
      LANGFUSE_S3_EVENT_UPLOAD_ACCESS_KEY_ID: ${LANGFUSE_S3_EVENT_UPLOAD_ACCESS_KEY_ID:-minio}
      LANGFUSE_S3_EVENT_UPLOAD_SECRET_ACCESS_KEY: ${MINIO_ROOT_PASSWORD}
      LANGFUSE_S3_EVENT_UPLOAD_ENDPOINT: ${LANGFUSE_S3_EVENT_UPLOAD_ENDPOINT:-http://minio:9000}
      LANGFUSE_S3_EVENT_UPLOAD_FORCE_PATH_STYLE: ${LANGFUSE_S3_EVENT_UPLOAD_FORCE_PATH_STYLE:-true}
      LANGFUSE_S3_EVENT_UPLOAD_PREFIX: ${LANGFUSE_S3_EVENT_UPLOAD_PREFIX:-events/}
      LANGFUSE_S3_MEDIA_UPLOAD_BUCKET: ${LANGFUSE_S3_MEDIA_UPLOAD_BUCKET:-langfuse}
      LANGFUSE_S3_MEDIA_UPLOAD_REGION: ${LANGFUSE_S3_MEDIA_UPLOAD_REGION:-auto}
      LANGFUSE_S3_MEDIA_UPLOAD_ACCESS_KEY_ID: ${LANGFUSE_S3_MEDIA_UPLOAD_ACCESS_KEY_ID:-minio}
      LANGFUSE_S3_MEDIA_UPLOAD_SECRET_ACCESS_KEY: ${MINIO_ROOT_PASSWORD}
      LANGFUSE_S3_MEDIA_UPLOAD_ENDPOINT: ${LANGFUSE_S3_MEDIA_UPLOAD_ENDPOINT:-http://localhost:9090}
      LANGFUSE_S3_MEDIA_UPLOAD_FORCE_PATH_STYLE: ${LANGFUSE_S3_MEDIA_UPLOAD_FORCE_PATH_STYLE:-true}
      LANGFUSE_S3_MEDIA_UPLOAD_PREFIX: ${LANGFUSE_S3_MEDIA_UPLOAD_PREFIX:-media/}
      LANGFUSE_S3_BATCH_EXPORT_ENABLED: ${LANGFUSE_S3_BATCH_EXPORT_ENABLED:-false}
      LANGFUSE_S3_BATCH_EXPORT_BUCKET: ${LANGFUSE_S3_BATCH_EXPORT_BUCKET:-langfuse}
      LANGFUSE_S3_BATCH_EXPORT_PREFIX: ${LANGFUSE_S3_BATCH_EXPORT_PREFIX:-exports/}
      LANGFUSE_S3_BATCH_EXPORT_REGION: ${LANGFUSE_S3_BATCH_EXPORT_REGION:-auto}
      LANGFUSE_S3_BATCH_EXPORT_ENDPOINT: ${LANGFUSE_S3_BATCH_EXPORT_ENDPOINT:-http://minio:9000}
      LANGFUSE_S3_BATCH_EXPORT_EXTERNAL_ENDPOINT: ${LANGFUSE_S3_BATCH_EXPORT_EXTERNAL_ENDPOINT:-http://localhost:9090}
      LANGFUSE_S3_BATCH_EXPORT_ACCESS_KEY_ID: ${LANGFUSE_S3_BATCH_EXPORT_ACCESS_KEY_ID:-minio}
      LANGFUSE_S3_BATCH_EXPORT_SECRET_ACCESS_KEY: ${MINIO_ROOT_PASSWORD}
      LANGFUSE_S3_BATCH_EXPORT_FORCE_PATH_STYLE: ${LANGFUSE_S3_BATCH_EXPORT_FORCE_PATH_STYLE:-true}
      LANGFUSE_INGESTION_QUEUE_DELAY_MS: ${LANGFUSE_INGESTION_QUEUE_DELAY_MS:-}
      LANGFUSE_INGESTION_CLICKHOUSE_WRITE_INTERVAL_MS: ${LANGFUSE_INGESTION_CLICKHOUSE_WRITE_INTERVAL_MS:-}
      REDIS_HOST: ${REDIS_HOST:-redis}
      REDIS_PORT: ${REDIS_PORT:-6379}
      REDIS_AUTH: ${REDIS_AUTH:-LOCALONLYREDIS}
      REDIS_TLS_ENABLED: ${REDIS_TLS_ENABLED:-false}
      REDIS_TLS_CA: ${REDIS_TLS_CA:-/certs/ca.crt}
      REDIS_TLS_CERT: ${REDIS_TLS_CERT:-/certs/redis.crt}
      REDIS_TLS_KEY: ${REDIS_TLS_KEY:-/certs/redis.key}

  langfuse-web:
    image: langfuse/langfuse:3
    restart: always
    depends_on: *langfuse-depends-on
    ports:
      - 3002:3000
    environment:
      <<: *langfuse-worker-env
      NEXTAUTH_URL: http://localhost:3002
      NEXTAUTH_SECRET: ${NEXTAUTH_SECRET}
      LANGFUSE_INIT_ORG_ID: ${LANGFUSE_INIT_ORG_ID:-}
      LANGFUSE_INIT_ORG_NAME: ${LANGFUSE_INIT_ORG_NAME:-}
      LANGFUSE_INIT_PROJECT_ID: ${LANGFUSE_INIT_PROJECT_ID:-}
      LANGFUSE_INIT_PROJECT_NAME: ${LANGFUSE_INIT_PROJECT_NAME:-}
      LANGFUSE_INIT_PROJECT_PUBLIC_KEY: ${LANGFUSE_INIT_PROJECT_PUBLIC_KEY:-}
      LANGFUSE_INIT_PROJECT_SECRET_KEY: ${LANGFUSE_INIT_PROJECT_SECRET_KEY:-}
      LANGFUSE_INIT_USER_EMAIL: ${LANGFUSE_INIT_USER_EMAIL:-}
      LANGFUSE_INIT_USER_NAME: ${LANGFUSE_INIT_USER_NAME:-}
      LANGFUSE_INIT_USER_PASSWORD: ${LANGFUSE_INIT_USER_PASSWORD:-}

  clickhouse:
    image: clickhouse/clickhouse-server
    restart: always
    user: "101:101"
    environment:
      CLICKHOUSE_DB: default
      CLICKHOUSE_USER: clickhouse
      CLICKHOUSE_PASSWORD: ${CLICKHOUSE_PASSWORD}
    volumes:
      - langfuse_clickhouse_data:/var/lib/clickhouse
      - langfuse_clickhouse_logs:/var/log/clickhouse-server
    ports:
      - 127.0.0.1:8123:8123
      - 127.0.0.1:9000:9000
    healthcheck:
      test: wget --no-verbose --tries=1 --spider http://localhost:8123/ping || exit 1
      interval: 5s
      timeout: 5s
      retries: 10
      start_period: 1s

  minio:
    image: minio/minio
    restart: always
    entrypoint: sh
    # create the 'langfuse' bucket before starting the service
    command: -c 'mkdir -p /data/langfuse && minio server --address ":9000" --console-address ":9001" /data'
    environment:
      MINIO_ROOT_USER: minio
      MINIO_ROOT_PASSWORD: ${MINIO_ROOT_PASSWORD}
    ports:
      - 9090:9000
      - 127.0.0.1:9091:9001
    volumes:
      - langfuse_minio_data:/data
    healthcheck:
      test: ["CMD", "mc", "ready", "local"]
      interval: 1s
      timeout: 5s
      retries: 5
      start_period: 1s

  postgres:
    image: postgres:${POSTGRES_VERSION:-latest}
    restart: unless-stopped
    healthcheck:
      test: ["CMD-SHELL", "pg_isready -U postgres"]
      interval: 3s
      timeout: 3s
      retries: 10
    environment:
      POSTGRES_USER: postgres
      POSTGRES_PASSWORD: ${POSTGRES_PASSWORD}
      POSTGRES_DB: postgres
    ports:
      - 127.0.0.1:5433:5432
    volumes:
      - langfuse_postgres_data:/var/lib/postgresql/data              

  redis:
    container_name: redis
    image: docker.io/valkey/valkey:8-alpine
    command: valkey-server --save 30 1 --loglevel warning
    restart: unless-stopped  
    volumes:
      - valkey-data:/data
    cap_drop:
      - ALL
    cap_add:
      - SETGID
      - SETUID
      - DAC_OVERRIDE
    logging:
      driver: "json-file"
      options:
        max-size: "1m"
        max-file: "1"
    healthcheck:
      test: ["CMD", "redis-cli", "ping"]
      interval: 3s
      timeout: 10s
      retries: 10        

  searxng:
    container_name: searxng
    image: docker.io/searxng/searxng:latest
    restart: unless-stopped
    ports:
      - 8080:8080
    volumes:
      - ./searxng:/etc/searxng:rw
    environment:
      - SEARXNG_BASE_URL=https://${SEARXNG_HOSTNAME:-localhost}/
      - UWSGI_WORKERS=${SEARXNG_UWSGI_WORKERS:-4}
      - UWSGI_THREADS=${SEARXNG_UWSGI_THREADS:-4}
    cap_drop:
      - ALL
    cap_add:
      - CHOWN
      - SETGID
      - SETUID
    logging:
      driver: "json-file"
      options:
        max-size: "1m"
        max-file: "1"

  crawl4ai:
    image: unclecode/crawl4ai:all
    container_name: crawl4ai
    restart: unless-stopped
    ports:
      - 11235:11235
    environment:
      - CRAWL4AI_API_TOKEN=${CRAWL4AI_API_TOKEN:-localauth}
      - MAX_CONCURRENT_TASKS=${MAX_CONCURRENT_TASKS:-5}
      - ANTHROPIC_API_KEY=${ANTHROPIC_API_KEY:-}
      - GROQ_API_KEY=${GROQ_API_KEY:-}
    volumes:
      - /dev/shm:/dev/shm
      - crawl4ai_data:/data
    deploy:
      resources:
        limits:
          memory: 4G
        reservations:
          memory: 1G

  ollama-cpu:
    profiles: ["cpu"]
    <<: *service-ollama

  ollama-gpu:
    profiles: ["gpu-nvidia"]
    <<: *service-ollama
    deploy:
      resources:
        reservations:
          devices:
            - driver: nvidia
              count: 1
              capabilities: [gpu]

  ollama-gpu-amd:
    profiles: ["gpu-amd"]
    <<: *service-ollama
    image: ollama/ollama:rocm
    devices:
      - "/dev/kfd"
      - "/dev/dri"

  ollama-pull-llama-cpu:
    profiles: ["cpu"]
    <<: *init-ollama
    depends_on:
      - ollama-cpu

  ollama-pull-llama-gpu:
    profiles: ["gpu-nvidia"]
    <<: *init-ollama
    depends_on:
      - ollama-gpu

  ollama-pull-llama-gpu-amd:
    profiles: [gpu-amd]
    <<: *init-ollama
    image: ollama/ollama:rocm
    depends_on:
      - ollama-gpu-amd<|MERGE_RESOLUTION|>--- conflicted
+++ resolved
@@ -4,12 +4,6 @@
   qdrant_storage:
   open-webui:
   flowise:
-<<<<<<< HEAD
-  # caddy-data:
-  # caddy-config:
-  valkey-data:
-  crawl4ai_data:
-=======
   caddy-data:
   caddy-config:
   valkey-data:
@@ -17,7 +11,6 @@
   langfuse_clickhouse_data:
   langfuse_clickhouse_logs:
   langfuse_minio_data:
->>>>>>> afc5dad4
 
 x-n8n: &service-n8n
   image: n8nio/n8n:latest
@@ -64,13 +57,13 @@
     restart: unless-stopped
     container_name: flowise
     environment:
-      - PORT=3001
-    ports:
-      - 3001:3001
+        - PORT=3001
+    ports:
+        - 3001:3001
     extra_hosts:
-      - "host.docker.internal:host-gateway"
-    volumes:
-      - ~/.flowise:/root/.flowise
+      - "host.docker.internal:host-gateway"        
+    volumes:
+        - ~/.flowise:/root/.flowise
     entrypoint: /bin/sh -c "sleep 3; flowise start"
 
   open-webui:
@@ -92,7 +85,7 @@
       - "-c"
       - "n8n import:credentials --separate --input=/backup/credentials && n8n import:workflow --separate --input=/backup/workflows"
     volumes:
-      - ./n8n/backup:/backup
+      - ./n8n/backup:/backup  
 
   n8n:
     <<: *service-n8n
@@ -117,34 +110,6 @@
     volumes:
       - qdrant_storage:/qdrant/storage
 
-<<<<<<< HEAD
-  # caddy:
-  #   container_name: caddy
-  #   image: docker.io/library/caddy:2-alpine
-  #   network_mode: host
-  #   restart: unless-stopped
-  #   volumes:
-  #     - ./Caddyfile:/etc/caddy/Caddyfile:ro
-  #     - caddy-data:/data:rw
-  #     - caddy-config:/config:rw
-  #   environment:
-  #     - N8N_HOSTNAME=${N8N_HOSTNAME:-":8001"}
-  #     - WEBUI_HOSTNAME=${WEBUI_HOSTNAME:-":8002"}
-  #     - FLOWISE_HOSTNAME=${FLOWISE_HOSTNAME:-":8003"}
-  #     - OLLAMA_HOSTNAME=${OLLAMA_HOSTNAME:-":8004"}
-  #     - SUPABASE_HOSTNAME=${SUPABASE_HOSTNAME:-":8005"}
-  #     - SEARXNG_HOSTNAME=${SEARXNG_HOSTNAME:-":8006"}
-  #     - LETSENCRYPT_EMAIL=${LETSENCRYPT_EMAIL:-internal}
-  #   cap_drop:
-  #     - ALL
-  #   cap_add:
-  #     - NET_BIND_SERVICE
-  #   logging:
-  #     driver: "json-file"
-  #     options:
-  #       max-size: "1m"
-  #       max-file: "1"
-=======
   caddy:
     container_name: caddy
     image: docker.io/library/caddy:2-alpine
@@ -172,7 +137,6 @@
       options:
         max-size: "1m"
         max-file: "1"
->>>>>>> afc5dad4
 
   langfuse-worker:
     image: langfuse/langfuse-worker:3
@@ -357,28 +321,7 @@
       driver: "json-file"
       options:
         max-size: "1m"
-        max-file: "1"
-
-  crawl4ai:
-    image: unclecode/crawl4ai:all
-    container_name: crawl4ai
-    restart: unless-stopped
-    ports:
-      - 11235:11235
-    environment:
-      - CRAWL4AI_API_TOKEN=${CRAWL4AI_API_TOKEN:-localauth}
-      - MAX_CONCURRENT_TASKS=${MAX_CONCURRENT_TASKS:-5}
-      - ANTHROPIC_API_KEY=${ANTHROPIC_API_KEY:-}
-      - GROQ_API_KEY=${GROQ_API_KEY:-}
-    volumes:
-      - /dev/shm:/dev/shm
-      - crawl4ai_data:/data
-    deploy:
-      resources:
-        limits:
-          memory: 4G
-        reservations:
-          memory: 1G
+        max-file: "1"      
 
   ollama-cpu:
     profiles: ["cpu"]
@@ -420,4 +363,4 @@
     <<: *init-ollama
     image: ollama/ollama:rocm
     depends_on:
-      - ollama-gpu-amd+     - ollama-gpu-amd